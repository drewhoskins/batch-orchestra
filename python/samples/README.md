--- conflicted
+++ resolved
@@ -12,12 +12,11 @@
 
     poetry run python samples/perform_sql_batch_migration.py
 
-<<<<<<< HEAD
 An example of visualising the DB migration project using a Streamlit app, created for the Temporal Replay Hackathon 2025 can be run using:
 
     poetry install --with samples
     poetry run streamlit run samples/progress_viewer.py
-=======
+
 ## Instructions if you use pip
 
 Create an env as in [the Python README](../README.md) and activate it in two terminals.
@@ -28,5 +27,4 @@
 
 In the other, a workflow to run on those workers, for example with
 
-    python samples/perform_sql_batch_migration.py
->>>>>>> 294c0543
+    python samples/perform_sql_batch_migration.py